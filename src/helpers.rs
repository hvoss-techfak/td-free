--- conflicted
+++ resolved
@@ -1,14 +1,9 @@
 use anyhow::bail;
-<<<<<<< HEAD
 use esp_idf_svc::{
     nvs::{EspNvs, EspNvsPartition, NvsDefault},
     sys::esp_random,
 };
-use log::warn;
-=======
-use esp_idf_svc::nvs::{EspNvs, EspNvsPartition, NvsDefault};
 use log::{error, info, warn};
->>>>>>> 30149ee7
 
 #[derive(Debug, Clone, Copy)]
 pub struct NvsData {
@@ -68,7 +63,6 @@
     Ok(())
 }
 
-<<<<<<< HEAD
 pub fn generate_random_11_digit_number() -> u64 {
     loop {
         let high: u64 = unsafe { esp_random() } as u64;
@@ -79,7 +73,7 @@
             return num;
         }
     }
-=======
+}
 
 pub fn save_spoolman_url(
     url: &str,
@@ -112,5 +106,4 @@
     nvs.get_str("spoolman_url", &mut spoolman_url_buf)
         .unwrap_or(None)
         .map(|s| s.to_string())
->>>>>>> 30149ee7
 }