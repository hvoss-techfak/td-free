use std::{
    borrow::Cow,
    collections::HashMap,
    str,
    sync::{Arc, Mutex},
};

use edge_http::io::server::Connection;
use edge_http::ws::MAX_BASE64_KEY_RESPONSE_LEN;
use edge_ws::{FrameHeader, FrameType};
use embedded_hal::pwm::SetDutyCycle;
use embedded_io_async::{Read, Write};
use embedded_svc::http::client::Client;
use esp_idf_svc::{
    hal::{i2c::I2cDriver, ledc::LedcDriver, reset},
    http::{client::EspHttpConnection, Method},
    io::Write as _,
};
use log::{error, info};
use serde::Deserialize;
use serde_json::Value;
use url::Url;
use veml7700::Veml7700;

use crate::{
    helpers::{self, read_spoolman_url, NvsData},
    led::set_led,
    serve_algo_setup_page, serve_wifi_setup_page,
    wifi::{self, WifiEnum},
    EdgeError, LedType, WsHandler, WsHandlerError,
};

static INDEX_HTML: &str = include_str!("index.html");


#[derive(Deserialize, Debug)]
struct SpoolmanFilamentResponse {
    id: u32,
    name: String,
}
impl WsHandler<'_> {
    pub async fn server_index_page<T, const N: usize>(
        &self,
        conn: &mut Connection<'_, T, N>,
    ) -> Result<(), WsHandlerError<EdgeError<T::Error>, edge_ws::Error<T::Error>>>
    where
        T: Read + Write,
    {
        let spoolman_url = helpers::read_spoolman_url(self.nvs.as_ref().clone());
        let spoolman_available = match spoolman_url.is_some() && !spoolman_url.unwrap().is_empty() {
            true => "true",
            false => "false"
        };
        conn.initiate_response(200, None, &[("Content-Type", "text/html")])
                .await?;
            conn.write_all(
                INDEX_HTML
                    .replace(
                        "{{VERSION}}",
                        option_env!("TD_FREE_VERSION").unwrap_or("UNKNOWN"),
                    )
                    .replace("{{ SPOOLMAN_AVAILABLE }}", spoolman_available)
                    .as_bytes(),
            )
            .await?;
        Ok(())
    }
}

impl WsHandler<'_> {
    pub async fn wifi_route<T, const N: usize>(
        &self,
        path: &str,
        conn: &mut Connection<'_, T, N>,
    ) -> Result<(), WsHandlerError<EdgeError<T::Error>, edge_ws::Error<T::Error>>>
    where
        T: Read + Write,
    {
        let url = Url::parse(&format!("http://google.com{}", path)).unwrap();
        let url_params: HashMap<_, _> = url.query_pairs().into_owned().collect();
        let ssid = url_params.get("ssid");
        let password = url_params.get("password");
        if ssid.is_none() && password.is_none() {
            let saved_ssid =
                wifi::get_wifi_ssid(self.nvs.clone().as_ref().clone()).unwrap_or_default();
            conn.initiate_response(200, None, &[("Content-Type", "text/html")])
                .await?;
            conn.write_all(serve_wifi_setup_page(&saved_ssid, "").as_ref())
                .await?;
            return Ok(());
        }
        if ssid.is_none() {
            conn.initiate_response(200, None, &[("Content-Type", "text/html")])
                .await?;
            conn.write_all(serve_wifi_setup_page("", "SSID is not set").as_ref())
                .await?;
            return Ok(());
        }
        if password.is_none() {
            conn.initiate_response(200, None, &[("Content-Type", "text/html")])
                .await?;
            conn.write_all(serve_wifi_setup_page("", "SSID is not set").as_ref())
                .await?;
            return Ok(());
        }
        match wifi::save_wifi_creds(
            ssid.unwrap(),
            password.unwrap(),
            self.nvs.clone().as_ref().clone(),
        ) {
            Ok(_) => {
                conn.initiate_response(200, None, &[("Content-Type", "text/html")])
                    .await?;
                conn.write_all(
                    serve_wifi_setup_page(
                        ssid.unwrap_or(&String::new()),
                        "Saved successfully, resetting now",
                    )
                    .as_ref(),
                )
                .await?;
                embassy_time::Timer::after_millis(50).await;
                reset::restart();
            }
            Err(e) => {
                conn.initiate_response(200, None, &[("Content-Type", "text/html")])
                    .await?;
                conn.write_all(
                    serve_wifi_setup_page(
                        ssid.unwrap_or(&String::new()),
                        "COULD NOT SAVE WIFI CREDENTIALS, resetting now",
                    )
                    .as_ref(),
                )
                .await?;
                error!("{:?}", e);
                embassy_time::Timer::after_millis(50).await;
                reset::restart();
            }
        };
    }

    pub async fn spoolman_get_filaments<T, const N: usize>(
        &self,
        conn: &mut Connection<'_, T, N>,
    ) -> Result<(), WsHandlerError<EdgeError<T::Error>, edge_ws::Error<T::Error>>>
    where
        T: Read + Write,
    {
        let spoolman_url = read_spoolman_url(self.nvs.as_ref().clone());
        if spoolman_url.is_none() {
            conn.initiate_response(400, None, &[("Content-Type", "application/json")])
                .await?;
            conn.write_all(r#"{"status": "spoolman_url_not_set", "filaments": []}"#.as_ref())
                .await?;
            return Ok(());
        }
        let mut client = Client::wrap(EspHttpConnection::new(&Default::default()).unwrap());
        let url = format!("{}/api/v1/filament", spoolman_url.unwrap());
        let req = client
            .request(Method::Get, &url, &[("accept", "application/json")])
            .unwrap();
        let res = req.submit();
        if res.is_err() {
            conn.initiate_response(500, None, &[("Content-Type", "application/json")])
                .await?;
            conn.write_all(r#"{"status": "request_to_spoolman_failed", "filaments": []}"#.as_ref())
                .await?;
            return Ok(());
        }
        let mut res = res.unwrap();
        let mut buf = [0u8; 4048];
        let _ = res.read(&mut buf);
        info!("Response: {}", String::from_utf8_lossy(&buf));
        let base_value: Value = serde_json::from_slice::<Value>(&buf).unwrap();
        let stream = base_value.as_array().unwrap();
        conn.initiate_response(200, None, &[("Content-Type", "application/json")])
            .await?;
        conn.write_all(r#"{"status": "request_to_spoolman_failed", "filaments": ["#.as_ref())
            .await?;
        for (i, value) in stream.iter().enumerate() {
            let mut data = format!(
                r#"{{"name": "{}", "id": {}}}"#,
                value.get("name").unwrap().as_str().unwrap(),
                value.get("id").unwrap().as_i64().unwrap()
            );
            if i != 0 {
                data = ",".to_string() + &data
            }
            conn.write_all(data.as_ref()).await?;
        }
        conn.write_all("]}".as_ref()).await?;
        return Ok(());
    }

    pub async fn spoolman_set_filament<T, const N: usize>(
        &self,
        path: &str,
        conn: &mut Connection<'_, T, N>,
    ) -> Result<(), WsHandlerError<EdgeError<T::Error>, edge_ws::Error<T::Error>>>
    where
        T: Read + Write,
    {
        if &*self.wifi_status.lock().unwrap() != &WifiEnum::Connected {
            conn.initiate_response(400, None, &[("Content-Type", "text/plain")])
                .await?;
            conn.write_all(r#"Not connected to station, Spoolman unavailable."#.as_ref())
                .await?;
            return Ok(());
        }
        let url = Url::parse(&format!("http://google.com{}", path)).unwrap();
        let url_params: HashMap<_, _> = url.query_pairs().into_owned().collect();
        let value = url_params.get("value");
        let filament_id = url_params.get("filament_id");
        if filament_id.is_none() || value.is_none() {
            conn.initiate_response(400, None, &[("Content-Type", "text/plain")])
                .await?;
            conn.write_all(r#"Filament ID and/or Value are unset."#.as_ref())
                .await?;
            return Ok(());
        }
        let value: f32 = match value.unwrap().parse::<f32>() {
            Ok(d) => d,
            Err(_) => {
                conn.initiate_response(400, None, &[("Content-Type", "text/plain")])
                    .await?;
                conn.write_all(r#"Value is not an integer."#.as_ref())
                    .await?;
                return Ok(());
            }
        };
        let filament_id: i32 = match filament_id.unwrap().parse::<i32>() {
            Ok(d) => d,
            Err(_) => {
                conn.initiate_response(400, None, &[("Content-Type", "text/plain")])
                    .await?;
                conn.write_all(r#"Filament ID is not an integer."#.as_ref())
                    .await?;
                return Ok(());
            }
        };
        let spoolman_url = read_spoolman_url(self.nvs.as_ref().clone());
        if spoolman_url.is_none() || spoolman_url.clone().unwrap().is_empty() {
            conn.initiate_response(400, None, &[("Content-Type", "text/plain")])
                .await?;
            conn.write_all(r#"Could not read storage."#.as_ref())
                .await?;
            return Ok(());
        }

        let mut client = Client::wrap(EspHttpConnection::new(&Default::default()).unwrap());
        let url = format!("{}/api/v1/filament/{}", spoolman_url.unwrap(), filament_id);
        let payload = format!(r#"{{"extra": {{"td": "{}"}}}}"#, value);
        let payload_length = format!("{}", payload.len());
        let headers = [
            ("accept", "application/json"),
            ("content-type", "application/json"),
            ("content-length", &payload_length),
        ];
        let mut req = client.request(Method::Patch, &url, &headers).unwrap();
        req.write_all(payload.as_ref()).unwrap();
        req.flush().unwrap();
        let res = req.submit();
        if res.is_err() {
            conn.initiate_response(500, None, &[("Content-Type", "text/plain")])
                .await?;
            conn.write_all(r#"Request to Spoolman failed!"#.as_ref())
                .await?;
            return Ok(());
        }
        let res = res.unwrap();
        if res.status() != 200 {
            conn.initiate_response(500, None, &[("Content-Type", "text/plain")])
                .await?;
            conn.write_all(r#"Spoolman did not reply with 200"#.as_ref())
                .await?;
            return Ok(());
        }
        conn.initiate_response(302, None, &[("Location", "/")])
            .await?;

        Ok(())
    }
}

impl WsHandler<'_> {
    pub async fn algorithm_route<T, const N: usize>(
        &self,
        path: &str,
        conn: &mut Connection<'_, T, N>,
    ) -> Result<(), WsHandlerError<EdgeError<T::Error>, edge_ws::Error<T::Error>>>
    where
        T: Read + Write,
    {
        let url = Url::parse(&format!("http://google.com{}", path)).unwrap();
        let url_params: HashMap<_, _> = url.query_pairs().into_owned().collect();
        let m_value = url_params.get("m");
        let b_value = url_params.get("b");
        let threshold_value = url_params.get("threshold");
        let spoolman_value = url_params.get("spoolman_url");
        if m_value.is_none()
            && b_value.is_none()
            && threshold_value.is_none()
            && spoolman_value.is_none()
        {
            let saved_algorithm = helpers::get_saved_algorithm_variables(self.nvs.as_ref().clone());
            let saved_spoolman = match helpers::read_spoolman_url(self.nvs.as_ref().clone()) {
                Some(d) => d,
                None => "".to_string(),
            };
            conn.initiate_response(200, None, &[("Content-Type", "text/html")])
                .await?;
            conn.write_all(
                serve_algo_setup_page(
                    saved_algorithm.b,
                    saved_algorithm.m,
                    saved_algorithm.threshold,
<<<<<<< HEAD
=======
                    &saved_spoolman,
>>>>>>> 30149ee7
                )
                .as_ref(),
            )
            .await?;
            return Ok(());
        }
        let mod_b_value = b_value
            .map(Cow::Borrowed)
            .unwrap_or_else(|| Cow::Owned("0.0".to_string()));
        let mod_m_value = m_value
            .map(Cow::Borrowed)
            .unwrap_or_else(|| Cow::Owned("1.0".to_string()));
        let mod_threshold_value = threshold_value
            .map(Cow::Borrowed)
            .unwrap_or_else(|| Cow::Owned("0.8".to_string()));
        let mod_spoolman_value = spoolman_value
            .map(Cow::Borrowed)
            .unwrap_or_else(|| Cow::Owned("".to_string()));
        let save_spoolman_res =
            helpers::save_spoolman_url(&mod_spoolman_value, self.nvs.as_ref().clone());
        if save_spoolman_res.is_err() {
            error!("{:?}", save_spoolman_res.err().unwrap());
            embassy_time::Timer::after_millis(50).await;
            reset::restart();
        }
        match helpers::save_algorithm_variables(
            &mod_b_value,
            &mod_m_value,
            &mod_threshold_value,
            self.nvs.as_ref().clone(),
        ) {
            Ok(_) => {
                conn.initiate_response(200, None, &[("Content-Type", "text/html")])
                    .await?;
                conn.write_all(
                    serve_algo_setup_page(
                        mod_b_value.parse::<f32>().unwrap_or(0.0),
                        mod_m_value.parse::<f32>().unwrap_or(1.0),
                        mod_threshold_value.parse::<f32>().unwrap_or(0.8),
<<<<<<< HEAD
=======
                        &mod_spoolman_value,
>>>>>>> 30149ee7
                    )
                    .as_ref(),
                )
                .await?;
                #[allow(clippy::needless_return)]
                return Ok(());
            }
            Err(e) => {
                error!("{:?}", e);
                embassy_time::Timer::after_millis(50).await;
                reset::restart();
            }
        };
        // Ok(())
    }
}

impl WsHandler<'_> {
    pub async fn fallback_route<T, const N: usize>(
        &self,
        conn: &mut Connection<'_, T, N>,
    ) -> Result<(), WsHandlerError<EdgeError<T::Error>, edge_ws::Error<T::Error>>>
    where
        T: Read + Write,
    {
        let data = read_data(
            self.veml.clone(),
            self.dark_baseline_reading,
            self.baseline_reading,
            self.wifi_status.clone(),
            self.led_light.clone(),
            self.ws2812b.clone(),
            self.saved_algorithm,
        )
        .await
        .unwrap_or_default();
        conn.initiate_response(200, None, &[("Content-Type", "text/raw")])
            .await?;
        conn.write_all(data.as_ref()).await?;
        Ok(())
    }
}

impl WsHandler<'_> {
    pub async fn averaged_reading_route<T, const N: usize>(
        &self,
        conn: &mut Connection<'_, T, N>,
    ) -> Result<(), WsHandlerError<EdgeError<T::Error>, edge_ws::Error<T::Error>>>
    where
        T: Read + Write,
    {
        let data = read_averaged_data(
            self.veml.clone(),
            self.dark_baseline_reading,
            self.baseline_reading,
            self.wifi_status.clone(),
            self.led_light.clone(),
            self.ws2812b.clone(),
            self.saved_algorithm,
        )
        .await
        .unwrap_or_default();
        conn.initiate_response(200, None, &[("Content-Type", "text/raw")])
            .await?;
        conn.write_all(data.as_ref()).await?;
        Ok(())
    }
}
impl WsHandler<'_> {
    pub async fn ws_handler<T, const N: usize>(
        &self,
        // headers: &edge_http::RequestHeaders<'_, N>,
        conn: &mut Connection<'_, T, N>,
    ) -> Result<(), WsHandlerError<EdgeError<T::Error>, edge_ws::Error<T::Error>>>
    where
        T: Read + Write,
    {
        let mut buf = unsafe { Box::<[u8; 8192]>::new_uninit().assume_init() };
        let buf = buf.as_mut_slice();
        let resp_buf = &mut buf[..MAX_BASE64_KEY_RESPONSE_LEN];
        conn.initiate_ws_upgrade_response(resp_buf.try_into().unwrap())
            .await?;
        conn.complete().await?;
        let mut socket = conn.unbind()?;

        loop {
            // header.mask_key = None; // Servers never mask the payload

            // if matches!(header.frame_type, FrameType::Ping) {
            //     header.frame_type = FrameType::Pong;
            // }
            let mut recv_header = FrameHeader::recv(&mut socket)
                .await
                .map_err(WsHandlerError::Ws)?;
            let payload = recv_header
                .recv_payload(&mut socket, buf)
                .await
                .map_err(WsHandlerError::Ws)?;

            recv_header.mask_key = None; // Servers never mask the payload

            if matches!(recv_header.frame_type, FrameType::Ping) {
                recv_header.frame_type = FrameType::Pong;
            }
            recv_header
                .send(&mut socket)
                .await
                .map_err(WsHandlerError::Ws)?;
            recv_header
                .send_payload(&mut socket, payload)
                .await
                .map_err(WsHandlerError::Ws)?;

            let td_value = read_data(
                self.veml.clone(),
                self.dark_baseline_reading,
                self.baseline_reading,
                self.wifi_status.clone(),
                self.led_light.clone(),
                self.ws2812b.clone(),
                self.saved_algorithm,
            )
            .await;
            let payload = match td_value {
                Some(d) => d,
                None => "error".to_string(),
            };
            log::info!("length: {:?}, data: {payload}", payload.len() as u64);
            let header = FrameHeader {
                frame_type: FrameType::Text(false),
                payload_len: payload.len() as u64,
                mask_key: None,
            };
            header.send(&mut socket).await.map_err(WsHandlerError::Ws)?;
            header
                .send_payload(&mut socket, payload.as_ref())
                .await
                .map_err(WsHandlerError::Ws)?;
            embassy_time::Timer::after_millis(500).await;
        }
    }
}

async fn read_data(
    veml: Arc<Mutex<Veml7700<I2cDriver<'_>>>>,
    dark_baseline_reading: f32,
    baseline_reading: f32,
    wifi_status: Arc<Mutex<WifiEnum>>,
    led_light: Arc<Mutex<LedcDriver<'_>>>,
    ws2812: Arc<Mutex<LedType<'_>>>,
    saved_algorithm: NvsData,
) -> Option<String> {
    let reading = match veml.lock().unwrap().read_lux() {
        Ok(r) => r,
        Err(e) => {
            log::error!("Failed to read sensor: {:?}", e);
            return None;
        }
    };

    let ws_message: String;
    if reading / dark_baseline_reading > saved_algorithm.threshold {
        let wifi_stat = wifi_status.lock().unwrap();
        match *wifi_stat {
            WifiEnum::Connected => set_led(ws2812.clone(), 0, 255, 0),
            WifiEnum::HotSpot => set_led(ws2812.clone(), 255, 0, 255),
            WifiEnum::Working => set_led(ws2812.clone(), 255, 255, 0),
        }
        log::info!("No filament detected!");
        ws_message = "no_filament".to_string();
    } else {
        log::info!("Filament detected!");
        set_led(ws2812.clone(), 0, 125, 125);
        {
            let mut led = led_light.lock().unwrap();
            if let Err(e) = led.set_duty_cycle_fully_on() {
                log::error!("Failed to set LED duty cycle: {:?}", e);
                return None;
            }
        }
        embassy_time::Timer::after_millis(5).await; // Short delay before measuring again
        let reading = match veml.lock().unwrap().read_lux() {
            Ok(r) => r,
            Err(e) => {
                log::error!("Failed to read sensor after LED activation: {:?}", e);
                return None;
            }
        };

        let td_value = (reading / baseline_reading) * 100.0;
        let adjusted_td_value = saved_algorithm.m * td_value + saved_algorithm.b;
        ws_message = adjusted_td_value.to_string();
        {
            let mut led = led_light.lock().unwrap();
            if let Err(e) = led.set_duty(25) {
                log::error!("Failed to adjust LED duty: {:?}", e);
            }
        }

        log::info!("Reading: {}", td_value);
    }
    Some(ws_message)
}

pub async fn is_filament_inserted_dark(
    veml: Arc<Mutex<Veml7700<I2cDriver<'_>>>>,
    dark_baseline_reading: f32,
    saved_algorithm: NvsData,
) -> Result<bool, ()> {
    let reading = match veml.lock().unwrap().read_lux() {
        Ok(r) => r,
        Err(e) => {
            log::error!("Failed to read sensor: {:?}", e);
            return Err(());
        }
    };
    Ok(!(reading / dark_baseline_reading > saved_algorithm.threshold))
}

const AVERAGE_SAMPLE_RATE: i32 = 10;
const AVERAGE_SAMPLE_DELAY: u64 = 100;
pub async fn read_averaged_data(
    veml: Arc<Mutex<Veml7700<I2cDriver<'_>>>>,
    dark_baseline_reading: f32,
    baseline_reading: f32,
    wifi_status: Arc<Mutex<WifiEnum>>,
    led_light: Arc<Mutex<LedcDriver<'_>>>,
    ws2812: Arc<Mutex<LedType<'_>>>,
    saved_algorithm: NvsData,
) -> Option<String> {
    let reading = match veml.lock().unwrap().read_lux() {
        Ok(r) => r,
        Err(e) => {
            log::error!("Failed to read sensor: {:?}", e);
            return None;
        }
    };

    let ws_message: String;
    if reading / dark_baseline_reading > saved_algorithm.threshold {
        let wifi_stat = wifi_status.lock().unwrap();
        match *wifi_stat {
            WifiEnum::Connected => set_led(ws2812.clone(), 0, 255, 0),
            WifiEnum::HotSpot => set_led(ws2812.clone(), 255, 0, 255),
            WifiEnum::Working => set_led(ws2812.clone(), 255, 255, 0),
        }
        log::info!("No filament detected!");
        ws_message = "no_filament".to_string();
    } else {
        log::info!("Filament detected!");
        set_led(ws2812.clone(), 0, 125, 125);
        {
            let mut led = led_light.lock().unwrap();
            if let Err(e) = led.set_duty_cycle_fully_on() {
                log::error!("Failed to set LED duty cycle: {:?}", e);
                return None;
            }
        }
        embassy_time::Timer::after_millis(10).await; // Short delay before measuring again
        let mut readings_summed_up: f32 = 0.0;
        let mut unlocked_veml = veml.lock().unwrap();
        for _ in 0..AVERAGE_SAMPLE_RATE {
            readings_summed_up += match unlocked_veml.read_lux() {
                Ok(r) => r,
                Err(e) => {
                    log::error!("Failed to read sensor after LED activation: {:?}", e);
                    return None;
                }
            };
            embassy_time::Timer::after_millis(AVERAGE_SAMPLE_DELAY).await;
        }
        {
            let mut led = led_light.lock().unwrap();
            if let Err(e) = led.set_duty(25) {
                log::error!("Failed to adjust LED duty: {:?}", e);
            }
        }
        let reading = readings_summed_up / AVERAGE_SAMPLE_RATE as f32;
        let td_value = (reading / baseline_reading) * 10.0;
        let adjusted_td_value = saved_algorithm.m * td_value + saved_algorithm.b;
        ws_message = adjusted_td_value.to_string();

        log::info!("Reading: {}", td_value);
    }
    Some(ws_message)
}<|MERGE_RESOLUTION|>--- conflicted
+++ resolved
@@ -315,10 +315,7 @@
                     saved_algorithm.b,
                     saved_algorithm.m,
                     saved_algorithm.threshold,
-<<<<<<< HEAD
-=======
                     &saved_spoolman,
->>>>>>> 30149ee7
                 )
                 .as_ref(),
             )
@@ -358,10 +355,7 @@
                         mod_b_value.parse::<f32>().unwrap_or(0.0),
                         mod_m_value.parse::<f32>().unwrap_or(1.0),
                         mod_threshold_value.parse::<f32>().unwrap_or(0.8),
-<<<<<<< HEAD
-=======
                         &mod_spoolman_value,
->>>>>>> 30149ee7
                     )
                     .as_ref(),
                 )
