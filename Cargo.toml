--- conflicted
+++ resolved
@@ -41,14 +41,11 @@
 async-std = {version = "1.13"}
 smart-leds = "*"
 ws2812-esp32-rmt-driver = { version = "*", features = ["smart-leds-trait"] }
-<<<<<<< HEAD
-libm = "0.2"
-bitbang-hal = "0.3"
-=======
 embedded-svc = {version = "*"}
 serde = {version = "*"}
 serde_json = {version = "*"}
->>>>>>> b07b72a6
+libm = "0.2"
+bitbang-hal = "0.3"
 
 [build-dependencies]
 embuild = {version = "0.33", features = ["espidf"]}
